{
<<<<<<< HEAD
  "name": "sipgate-vcards-js",
  "version": "2.3.1",
  "description": "Fork of vCards-js (https://github.com/enesser/vCards-JS.git), changed to implement more closely vCards as used by Sipgate API.",
=======
  "name": "vcards-js",
  "version": "2.4.0",
  "description": "Create vCards to import contacts into Outlook, iOS, Mac OS, Android devices, and more.",
>>>>>>> aea3a4dd
  "main": "index.js",
  "dependencies": {
    "moment": "~2.11.2"
  },
  "devDependencies": {
    "mocha": "~2.4.5"
  },
  "scripts": {
    "test": "mocha ./test/tests"
  },
  "repository": {
    "type": "git",
    "url": "https://github.com/webdepp/sipgate-vCards-js"
  },
  "keywords": [
    "vCard",
    "vCards",
    "sipgate",
    "contacts"
  ],
  "author": "Tobias Müller",
  "license": "MIT",
  "bugs": {
    "url": "https://github.com/webdepp/sipgate-vCards-js/issues"
  },
  "homepage": "https://github.com/webdepp/sipgate-vCards-js"
}<|MERGE_RESOLUTION|>--- conflicted
+++ resolved
@@ -1,13 +1,7 @@
 {
-<<<<<<< HEAD
-  "name": "sipgate-vcards-js",
-  "version": "2.3.1",
-  "description": "Fork of vCards-js (https://github.com/enesser/vCards-JS.git), changed to implement more closely vCards as used by Sipgate API.",
-=======
   "name": "vcards-js",
   "version": "2.4.0",
-  "description": "Create vCards to import contacts into Outlook, iOS, Mac OS, Android devices, and more.",
->>>>>>> aea3a4dd
+  "description": "Fork of Eric J Nesser's vCards-js (https://github.com/enesser/vCards-JS.git), changed to implement features like multiple entries for phone, mail, et cetera.",
   "main": "index.js",
   "dependencies": {
     "moment": "~2.11.2"
@@ -20,18 +14,17 @@
   },
   "repository": {
     "type": "git",
-    "url": "https://github.com/webdepp/sipgate-vCards-js"
+    "url": "https://github.com/intellikonzept/vCards-js.git"
   },
   "keywords": [
     "vCard",
     "vCards",
-    "sipgate",
     "contacts"
   ],
   "author": "Tobias Müller",
   "license": "MIT",
   "bugs": {
-    "url": "https://github.com/webdepp/sipgate-vCards-js/issues"
+    "url": "https://github.com/intellikonzept/vCards-js/issues"
   },
-  "homepage": "https://github.com/webdepp/sipgate-vCards-js"
+  "homepage": "https://github.com/intellikonzept/vCards-js"
 }