{
  "name": "vcards-js",
<<<<<<< HEAD
  "version": "2.4.1",
  "description": "Create vCards to import contacts into Outlook, iOS, Mac OS, Android devices, and more.",
=======
  "version": "2.4.0",
  "description": "Fork of Eric J Nesser's vCards-js (https://github.com/enesser/vCards-JS.git), changed to implement features like multiple entries for phone, mail, et cetera.",
>>>>>>> 3c6de22f
  "main": "index.js",
  "dependencies": {
    "moment": "~2.13.0"
  },
  "devDependencies": {
    "mocha": "~2.5.3"
  },
  "scripts": {
    "test": "mocha ./test/tests"
  },
  "repository": {
    "type": "git",
    "url": "https://github.com/intellikonzept/vCards-js.git"
  },
  "keywords": [
    "vCard",
    "vCards",
    "contacts"
  ],
  "author": "Tobias Müller",
  "license": "MIT",
  "bugs": {
    "url": "https://github.com/intellikonzept/vCards-js/issues"
  },
  "homepage": "https://github.com/intellikonzept/vCards-js"
}<|MERGE_RESOLUTION|>--- conflicted
+++ resolved
@@ -1,12 +1,7 @@
 {
   "name": "vcards-js",
-<<<<<<< HEAD
   "version": "2.4.1",
   "description": "Create vCards to import contacts into Outlook, iOS, Mac OS, Android devices, and more.",
-=======
-  "version": "2.4.0",
-  "description": "Fork of Eric J Nesser's vCards-js (https://github.com/enesser/vCards-JS.git), changed to implement features like multiple entries for phone, mail, et cetera.",
->>>>>>> 3c6de22f
   "main": "index.js",
   "dependencies": {
     "moment": "~2.13.0"
